"""
Helper functions.
"""


from .models import Exon
from .models import Position
from .models import Transcript


def read_refgene(infile):
    """
    Iterate through a refGene file.

    GenePred extension format:
    http://genome.ucsc.edu/FAQ/FAQformat.html#GenePredExt

    Column definitions:
    0. uint undocumented id
    1. string name;             "Name of gene (usually transcript_id from GTF)"
    2. string chrom;                "Chromosome name"
    3. char[1] strand;              "+ or - for strand"
    4. uint txStart;                "Transcription start position"
    5. uint txEnd;                  "Transcription end position"
    6. uint cdsStart;               "Coding region start"
    7. uint cdsEnd;                 "Coding region end"
    8. uint exonCount;              "Number of exons"
    9. uint[exonCount] exonStarts;  "Exon start positions"
    10. uint[exonCount] exonEnds;   "Exon end positions"
    11. uint id;                    "Unique identifier"
    12. string name2;               "Alternate name (e.g. gene_id from GTF)"
    13. string cdsStartStat;        "enum('none','unk','incmpl','cmpl')"
    14. string cdsEndStat;          "enum('none','unk','incmpl','cmpl')"
    15. lstring exonFrames;         "Exon frame offsets {0,1,2}"
    """
    for line in infile:
        # Skip comments.
        if line.startswith('#'):
            continue
        row = line.rstrip('\n').split('\t')
        if len(row) != 16:
            raise ValueError(
                'File has incorrect number of columns '
                'in at least one line.')

        # Skip trailing ,
<<<<<<< HEAD
        exon_starts = list(map(int, row[9].split(',')[:-1]))
        exon_ends = list(map(int, row[10].split(',')[:-1]))
        exons = list(zip(exon_starts, exon_ends))
=======
        exon_starts = map(int, row[9].split(',')[:-1])
        exon_ends = map(int, row[10].split(',')[:-1])
        exon_frames = map(int, row[15].split(',')[:-1])
        exons = zip(exon_starts, exon_ends)
>>>>>>> 46429485

        yield {
            'chrom': row[2],
            'start': int(row[4]),
            'end': int(row[5]),
            'id': row[1],
            'strand': row[3],
            'cds_start': int(row[6]),
            'cds_end': int(row[7]),
            'gene_name': row[12],
            'exons': exons,
            'exon_frames': exon_frames
        }


def make_transcript(transcript_json):
    """
    Make a Transcript form a JSON object.
    """

    transcript_name = transcript_json['id']
    if '.' in transcript_name:
        name, version = transcript_name.split('.')
    else:
        name, version = transcript_name, None

    transcript = Transcript(
        name=name,
        version=int(version) if version is not None else None,
        gene=transcript_json['gene_name'],
        tx_position=Position(
            transcript_json['chrom'],
            transcript_json['start'],
            transcript_json['end'],
            transcript_json['strand'] == '+'),
        cds_position=Position(
            transcript_json['chrom'],
            transcript_json['cds_start'],
            transcript_json['cds_end'],
            transcript_json['strand'] == '+'))

    exons = transcript_json['exons']
    if not transcript.tx_position.is_forward_strand:
        exons = reversed(exons)

    for exon_number, (exon_start, exon_end) in enumerate(exons, 1):
        transcript.exons.append(
            Exon(transcript=transcript,
                 tx_position=Position(
                     transcript_json['chrom'],
                     exon_start,
                     exon_end,
                     transcript_json['strand'] == '+'),
                 exon_number=exon_number))

    return transcript


def read_transcripts(refgene_file):
    """
    Read all transcripts in a RefGene file.
    """
    transcripts = {}
    for trans in (make_transcript(record) for record in read_refgene(refgene_file)):
        transcripts[trans.name] = trans
        transcripts[trans.full_name] = trans

    return transcripts<|MERGE_RESOLUTION|>--- conflicted
+++ resolved
@@ -44,16 +44,10 @@
                 'in at least one line.')
 
         # Skip trailing ,
-<<<<<<< HEAD
         exon_starts = list(map(int, row[9].split(',')[:-1]))
         exon_ends = list(map(int, row[10].split(',')[:-1]))
+        exon_frames = list(map(int, row[15].split(',')[:-1]))
         exons = list(zip(exon_starts, exon_ends))
-=======
-        exon_starts = map(int, row[9].split(',')[:-1])
-        exon_ends = map(int, row[10].split(',')[:-1])
-        exon_frames = map(int, row[15].split(',')[:-1])
-        exons = zip(exon_starts, exon_ends)
->>>>>>> 46429485
 
         yield {
             'chrom': row[2],
